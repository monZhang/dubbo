--- conflicted
+++ resolved
@@ -36,25 +36,20 @@
 
     @Override
     public Result invoke(Invoker<?> invoker, Invocation invocation) throws RpcException {
-<<<<<<< HEAD
-        ClassLoader ocl = Thread.currentThread().getContextClassLoader();
-        ClassLoader newClassLoader;
+        ClassLoader stagedClassLoader = Thread.currentThread().getContextClassLoader();
+        ClassLoader effectiveClassLoader;
         if (invocation.getServiceModel() != null) {
-            newClassLoader = invocation.getServiceModel().getClassLoader();
+            effectiveClassLoader = invocation.getServiceModel().getClassLoader();
         } else {
-            newClassLoader = invoker.getClass().getClassLoader();
+            effectiveClassLoader = invoker.getClass().getClassLoader();
         }
-        if (newClassLoader != null) {
-            Thread.currentThread().setContextClassLoader(newClassLoader);
+
+        if (effectiveClassLoader != null) {
+            invocation.put(STAGED_CLASSLOADER_KEY, stagedClassLoader);
+            invocation.put(WORKING_CLASSLOADER_KEY, effectiveClassLoader);
+
+            Thread.currentThread().setContextClassLoader(effectiveClassLoader);
         }
-=======
-        ClassLoader stagedClassLoader = Thread.currentThread().getContextClassLoader();
-        ClassLoader effectiveClassLoader = invoker.getInterface().getClassLoader();
-        invocation.put(STAGED_CLASSLOADER_KEY, stagedClassLoader);
-        invocation.put(WORKING_CLASSLOADER_KEY, effectiveClassLoader);
-
-        Thread.currentThread().setContextClassLoader(effectiveClassLoader);
->>>>>>> 2759f386
         try {
             return invoker.invoke(invocation);
         } finally {
